--- conflicted
+++ resolved
@@ -1,13 +1,6 @@
 import dataclasses
 import logging
 import os
-<<<<<<< HEAD
-import shutil
-import site
-import sys
-import venv
-=======
->>>>>>> 189b104d
 import webbrowser
 from collections.abc import Set, Callable, Sequence
 from pathlib import Path
@@ -35,6 +28,7 @@
 from databricks.labs.lakebridge.transpiler.installers import (
     BladebridgeInstaller,
     MorpheusInstaller,
+    SwitchInstaller,
     TranspilerInstaller,
 )
 from databricks.labs.lakebridge.transpiler.repository import TranspilerRepository
@@ -57,9 +51,10 @@
         environ: dict[str, str] | None = None,
         *,
         transpiler_repository: TranspilerRepository = TranspilerRepository.user_home(),
-        transpiler_installers: Sequence[Callable[[TranspilerRepository], TranspilerInstaller]] = (
+        transpiler_installers: Sequence[Callable[[TranspilerRepository, WorkspaceClient], TranspilerInstaller]] = (
             BladebridgeInstaller,
             MorpheusInstaller,
+            SwitchInstaller,
         ),
     ):
         self._ws = ws
@@ -81,7 +76,7 @@
 
     @property
     def _transpiler_installers(self) -> Set[TranspilerInstaller]:
-        return frozenset(factory(self._transpiler_repository) for factory in self._transpiler_installer_factories)
+        return frozenset(factory(self._transpiler_repository, self._ws) for factory in self._transpiler_installer_factories)
 
     def run(
         self, module: str, config: LakebridgeConfiguration | None = None, artifact: str | None = None
@@ -90,14 +85,8 @@
         if module == "transpile" and artifact:
             self._install_artifact(artifact)
         elif module in {"transpile", "all"}:
-<<<<<<< HEAD
-            self.install_bladebridge()
-            self.install_morpheus()
-            self.install_switch()
-=======
             for transpiler_installer in self._transpiler_installers:
                 transpiler_installer.install()
->>>>>>> 189b104d
         if not config:
             config = self.configure(module)
         if self._is_testing():
@@ -111,190 +100,6 @@
         installed_transpilers = self._transpiler_repository.all_transpiler_names()
         if installed_transpilers:
             logger.info(f"Detected installed transpilers: {sorted(installed_transpilers)}")
-<<<<<<< HEAD
-        return bool(installed_transpilers)
-
-    def install_bladebridge(self, artifact: Path | None = None) -> None:
-        local_name = "bladebridge"
-        pypi_name = "databricks-bb-plugin"
-        wheel_installer = WheelInstaller(self._transpiler_repository, local_name, pypi_name, artifact)
-        wheel_installer.install()
-
-    def install_morpheus(self, artifact: Path | None = None) -> None:
-        if not self.is_java_version_okay():
-            logger.error(
-                "The morpheus transpiler requires Java 11 or above. Please install Java and re-run 'install-transpile'."
-            )
-            return
-        product_name = "databricks-morph-plugin"
-        group_id = "com.databricks.labs"
-        artifact_id = product_name
-        maven_installer = MavenInstaller(self._transpiler_repository, product_name, group_id, artifact_id, artifact)
-        maven_installer.install()
-
-    def install_switch(self):
-        """Install Switch transpiler with workspace deployment.
-
-        Note: Switch Python package should be installed as a Lakebridge dependency.
-        This method handles workspace deployment and job creation.
-        """
-        # Step 1: Setup Switch LSP config.yml by copying lsp resources
-        self._setup_switch_lsp_config()
-
-        # Step 2: Setup state/version.json
-        self._setup_switch_version_state()
-
-        # Step 3: Extract previous installation info for cleanup
-        previous_job_id, previous_switch_home = self._get_previous_switch_installation()
-
-        # Step 4: Deploy to workspace and create job (with automatic cleanup)
-        try:
-            from switch.api.installer import SwitchInstaller
-
-            logger.info("Deploying Switch to workspace...")
-            if previous_job_id or previous_switch_home:
-                logger.info(f"Previous installation detected - will clean up job_id={previous_job_id}, switch_home={previous_switch_home}")
-
-            switch_installer = SwitchInstaller(self._ws)
-            install_result = switch_installer.install(
-                previous_job_id=previous_job_id,
-                previous_switch_home=previous_switch_home
-            )
-
-            # Step 5: Update config.yml with job information
-            self._update_switch_config(install_result)
-
-            # Step 6: Display installation details to user
-            self._display_switch_installation_details(install_result)
-
-        except ImportError as e:
-            logger.error(f"Switch package not found: {e}")
-            logger.error("Please install Switch package first.")
-            raise RuntimeError("Switch package not installed.") from e
-        except Exception as e:
-            logger.error(f"Failed to deploy Switch to workspace: {e}")
-            raise RuntimeError(f"Switch workspace deployment failed: {e}") from e
-
-    def _setup_switch_lsp_config(self):
-        """Setup Switch LSP config by copying lsp resources from installed package."""
-        # Find lsp folder in current environment's site-packages
-        lsp_source = None
-        for site_pkg in site.getsitepackages():
-            potential_lsp = Path(site_pkg) / "lsp"
-            if potential_lsp.exists():
-                lsp_source = potential_lsp
-                break
-
-        if not lsp_source:
-            raise ValueError("Installed Switch package is missing a 'lsp' folder")
-
-        # Prepare target directory
-        target_path = self._transpiler_repository.transpilers_path() / "switch" / "lib"
-        target_path.mkdir(parents=True, exist_ok=True)
-
-        # Copy using same logic as WheelInstaller
-        shutil.copytree(lsp_source, target_path, dirs_exist_ok=True)
-
-        logger.info(f"Setup Switch config: {target_path / 'config.yml'}")
-
-    def _setup_switch_version_state(self):
-        """Setup state/version.json for Switch transpiler"""
-        from switch import __version__
-
-        # Create state directory and version.json
-        switch_path = self._transpiler_repository.transpilers_path() / "switch"
-        TranspilerInstaller._store_product_state(switch_path, __version__)
-
-        logger.info(f"Setup Switch version state: v{__version__}")
-
-    def _get_previous_switch_installation(self) -> tuple[int | None, str | None]:
-        """Extract previous Switch installation info from config for cleanup.
-        
-        Returns:
-            tuple: (previous_job_id, previous_switch_home) or (None, None) if not found
-        """
-        config_data = self._transpiler_repository.read_switch_config()
-        if not config_data:
-            logger.debug("No previous Switch installation found or config read failed")
-            return None, None
-        
-        custom = config_data.get('custom', {})
-        previous_job_id = custom.get('job_id')
-        previous_switch_home = custom.get('switch_home')
-        
-        if previous_job_id is not None or previous_switch_home is not None:
-            logger.debug(f"Found previous Switch installation: job_id={previous_job_id}, switch_home={previous_switch_home}")
-        
-        return previous_job_id, previous_switch_home
-
-    def _update_switch_config(self, install_result):
-        """Update Switch config.yml with job deployment information."""
-        config_data = self._transpiler_repository.read_switch_config()
-        if not config_data:
-            logger.warning("Failed to read Switch config for update")
-            return
-
-        # Update custom section with job information
-        if 'custom' not in config_data:
-            config_data['custom'] = {}
-
-        config_data['custom'].update({
-            'job_id': install_result.job_id,
-            'job_name': install_result.job_name,
-            'job_url': install_result.job_url,
-            'switch_home': install_result.switch_home,
-            'created_by': install_result.created_by
-        })
-
-        # Write updated config back
-        try:
-            import yaml
-            config_path = self._transpiler_repository.transpiler_config_path("switch")
-            with open(config_path, 'w') as f:
-                yaml.dump(config_data, f, default_flow_style=False)
-
-            logger.debug(f"Updated Switch config with job info: {config_path}")
-
-        except Exception as e:
-            logger.warning(f"Failed to update Switch config with job info: {e}")
-
-    def _display_switch_installation_details(self, install_result):
-        """Display Switch installation details to user"""
-        config_path = self._transpiler_repository.transpiler_config_path("switch")
-        lines = [
-            "Switch deployed successfully!",
-            f"Job Name: {install_result.job_name}",
-            f"Job ID: {install_result.job_id}",
-            f"Job URL: {install_result.job_url}",
-            f"Created by: {install_result.created_by}",
-            f"Switch home: {install_result.switch_home}",
-            f"Transpiler config: {config_path}"
-        ]
-        for line in lines:
-            logger.info(line)
-
-    @classmethod
-    def is_java_version_okay(cls) -> bool:
-        detected_java = cls.find_java()
-        match detected_java:
-            case None:
-                logger.warning("No Java executable found in the system PATH.")
-                return False
-            case (java_executable, None):
-                logger.warning(f"Java found, but could not determine the version: {java_executable}.")
-                return False
-            case (java_executable, bytes(raw_version)):
-                logger.warning(f"Java found ({java_executable}), but could not parse the version:\n{raw_version}")
-                return False
-            case (java_executable, tuple(old_version)) if old_version < (11, 0, 0, 0):
-                version_str = ".".join(str(v) for v in old_version)
-                logger.warning(f"Java found ({java_executable}), but version {version_str} is too old.")
-                return False
-            case _:
-                return True
-
-    def install_artifact(self, artifact: str):
-=======
         upgraded = False
         for transpiler_installer in self._transpiler_installers:
             name = transpiler_installer.name
@@ -308,25 +113,16 @@
                 self._ws_installation.install(config)
         return upgraded
 
+
     def _install_artifact(self, artifact: str) -> None:
->>>>>>> 189b104d
         path = Path(artifact)
         if not path.exists():
             logger.error(f"Could not locate artifact {artifact}")
             return
-<<<<<<< HEAD
-        if "databricks-morph-plugin" in path.name:
-            self.install_morpheus(path)
-        elif "databricks_bb_plugin" in path.name:
-            self.install_bladebridge(path)
-        elif "databricks_switch_plugin" in path.name:
-            self.install_switch()
-=======
         for transpiler_installer in self._transpiler_installers:
             if transpiler_installer.can_install(path):
                 transpiler_installer.install(path)
                 break
->>>>>>> 189b104d
         else:
             logger.fatal(f"Cannot install unsupported artifact: {artifact}")
 
